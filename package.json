--- conflicted
+++ resolved
@@ -1,9 +1,5 @@
 {
-<<<<<<< HEAD
-  "name": "gamesensejs",
-=======
   "name": "gamesense.js",
->>>>>>> 53b31827
   "version": "1.0.0",
   "description": "A library to interact with the GameSense API.",
   "main": "dist/gamesense.js",
